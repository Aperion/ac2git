--- conflicted
+++ resolved
@@ -434,13 +434,9 @@
         notesFilePath = None
         with tempfile.NamedTemporaryFile(mode='w+', prefix='ac2git_note_', delete=False) as notesFile:
             notesFilePath = notesFile.name
-<<<<<<< HEAD
+        
+        with codecs.open(notesFilePath, mode='w+', encoding='utf-8') as notesFile: # Python 2.7 tempfiles can't handle unicode... sigh...
             notesFile.write(json.dumps(stateDict))
-=======
-        
-        with codecs.open(notesFilePath, mode='w+', encoding='utf-8') as notesFile: # Python 2.7 tempfiles can't handle unicode... sigh...
-            notesFile.write(json.dumps(stateDict).decode("utf-8"))
->>>>>>> 0f3b6b8e
 
 
         if notesFilePath is not None:
