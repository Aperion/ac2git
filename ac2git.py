#!/usr/bin/python2

# ################################################################################################ #
# AccuRev to Git conversion script                                                                 #
# Author: Lazar Sumar                                                                              #
# Date:   06/11/2014                                                                               #
#                                                                                                  #
# This script is intended to convert an entire AccuRev depot into a git repository converting      #
# workspaces and streams into branches and respecting merges.                                      #
# ################################################################################################ #

import sys
import argparse
import os
import os.path
import shutil
import subprocess
import xml.etree.ElementTree as ElementTree
from datetime import datetime, timedelta
import time
import re
import types
import copy
import codecs
import json
import pytz
import tempfile

from collections import OrderedDict

import accurev
import git
import git_stitch

# ################################################################################################ #
# Script Classes                                                                                   #
# ################################################################################################ #
class Config(object):
    class Logger(object):
        def __init__(self):
            self.referenceTime = None
            self.isDbgEnabled = False
            self.isInfoEnabled = True
            self.isErrEnabled = True

            self.logFile = None
            self.logFileDbgEnabled = False
            self.logFileInfoEnabled = True
            self.logFileErrorEnabled = True
        
        def _FormatMessage(self, messages):
            outMessage = ""
            if self.referenceTime is not None:
                # Custom formatting of the timestamp
                m, s = divmod((datetime.now() - self.referenceTime).total_seconds(), 60)
                h, m = divmod(m, 60)
                d, h = divmod(h, 24)
                
                if d > 0:
                    outMessage += "{d: >2d}d, ".format(d=int(d))
                
                outMessage += "{h: >2d}:{m:0>2d}:{s:0>5.2f}# ".format(h=int(h), m=int(m), s=s)
            
            outMessage += " ".join([str(x) for x in messages])
            
            return outMessage
        
        def info(self, *message):
            if self.isInfoEnabled:
                print(self._FormatMessage(message))

            if self.logFile is not None and self.logFileInfoEnabled:
                self.logFile.write(self._FormatMessage(message))
                self.logFile.write("\n")

        def dbg(self, *message):
            if self.isDbgEnabled:
                print(self._FormatMessage(message))

            if self.logFile is not None and self.logFileDbgEnabled:
                self.logFile.write(self._FormatMessage(message))
                self.logFile.write("\n")
        
        def error(self, *message):
            if self.isErrEnabled:
                sys.stderr.write(self._FormatMessage(message))
                sys.stderr.write("\n")

            if self.logFile is not None and self.logFileErrorEnabled:
                self.logFile.write(self._FormatMessage(message))
                self.logFile.write("\n")
        
    class AccuRev(object):
        @classmethod
        def fromxmlelement(cls, xmlElement):
            if xmlElement is not None and xmlElement.tag == 'accurev':
                depot    = xmlElement.attrib.get('depot')
                username = xmlElement.attrib.get('username')
                password = xmlElement.attrib.get('password')
                startTransaction = xmlElement.attrib.get('start-transaction')
                endTransaction   = xmlElement.attrib.get('end-transaction')
                commandCacheFilename = xmlElement.attrib.get('command-cache-filename')
                
                streamMap = None
                streamListElement = xmlElement.find('stream-list')
                if streamListElement is not None:
                    streamMap = OrderedDict()
                    streamElementList = streamListElement.findall('stream')
                    for streamElement in streamElementList:
                        streamName = streamElement.text
                        branchName = streamElement.attrib.get("branch-name")
                        if branchName is None:
                            branchName = streamName

                        streamMap[streamName] = branchName
                
                return cls(depot, username, password, startTransaction, endTransaction, streamMap, commandCacheFilename)
            else:
                return None
            
        def __init__(self, depot = None, username = None, password = None, startTransaction = None, endTransaction = None, streamMap = None, commandCacheFilename = None):
            self.depot    = depot
            self.username = username
            self.password = password
            self.startTransaction = startTransaction
            self.endTransaction   = endTransaction
            self.streamMap = streamMap
            self.commandCacheFilename = commandCacheFilename
    
        def __repr__(self):
            str = "Config.AccuRev(depot=" + repr(self.depot)
            str += ", username="          + repr(self.username)
            str += ", password="          + repr(self.password)
            str += ", startTransaction="  + repr(self.startTransaction)
            str += ", endTransaction="    + repr(self.endTransaction)
            if streamMap is not None:
                str += ", streamMap="    + repr(self.streamMap)
            str += ")"
            
            return str

        def UseCommandCache(self):
            return self.commandCacheFilename is not None
            
    class Git(object):
        @classmethod
        def fromxmlelement(cls, xmlElement):
            if xmlElement is not None and xmlElement.tag == 'git':
                repoPath = xmlElement.attrib.get('repo-path')
                finalize = xmlElement.attrib.get('finalize')
                if finalize is not None:
                    if finalize.lower() == "true":
                        finalize = True
                    elif finalize.lower() == "false":
                        finalize = False
                    else:
                        Exception("Error, could not parse finalize attribute '{0}'. Valid values are 'true' and 'false'.".format(finalize))
                
                return cls(repoPath=repoPath, finalize=finalize)
            else:
                return None
            
        def __init__(self, repoPath, finalize=None):
            self.repoPath = repoPath
            self.finalize = finalize

        def __repr__(self):
            str = "Config.Git(repoPath=" + repr(self.repoPath)
            str += ", finalize="         + repr(self.finalize)
            str += ")"
            
            return str
            
    class UserMap(object):
        @classmethod
        def fromxmlelement(cls, xmlElement):
            if xmlElement is not None and xmlElement.tag == 'map-user':
                accurevUsername = None
                gitName         = None
                gitEmail        = None
                timezone        = None
                
                accurevElement = xmlElement.find('accurev')
                if accurevElement is not None:
                    accurevUsername = accurevElement.attrib.get('username')
                gitElement = xmlElement.find('git')
                if gitElement is not None:
                    gitName  = gitElement.attrib.get('name')
                    gitEmail = gitElement.attrib.get('email')
                    timezone = gitElement.attrib.get('timezone')
                
                return cls(accurevUsername=accurevUsername, gitName=gitName, gitEmail=gitEmail, timezone=timezone)
            else:
                return None
            
        def __init__(self, accurevUsername, gitName, gitEmail, timezone=None):
            self.accurevUsername = accurevUsername
            self.gitName         = gitName
            self.gitEmail        = gitEmail
            self.timezone        = timezone
    
        def __repr__(self):
            str = "Config.UserMap(accurevUsername=" + repr(self.accurevUsername)
            str += ", gitName="                     + repr(self.gitName)
            str += ", gitEmail="                    + repr(self.gitEmail)
            str += ", timezone="                    + repr(self.timezone)
            str += ")"
            
            return str
            
    @staticmethod
    def FilenameFromScriptName(scriptName):
        (root, ext) = os.path.splitext(scriptName)
        return root + '.config.xml'

    @classmethod
    def fromxmlstring(cls, xmlString):
        # Load the XML
        xmlRoot = ElementTree.fromstring(xmlString)
        
        if xmlRoot is not None and xmlRoot.tag == "accurev2git":
            accurev = Config.AccuRev.fromxmlelement(xmlRoot.find('accurev'))
            git     = Config.Git.fromxmlelement(xmlRoot.find('git'))
            
            method = "diff" # Defaults to diff
            methodElem = xmlRoot.find('method')
            if methodElem is not None:
                method = methodElem.text

            logFilename = None
            logFileElem = xmlRoot.find('logfile')
            if logFileElem is not None:
                logFilename = logFileElem.text

            usermaps = []
            userMapsElem = xmlRoot.find('usermaps')
            if userMapsElem is not None:
                for userMapElem in userMapsElem.findall('map-user'):
                    usermaps.append(Config.UserMap.fromxmlelement(userMapElem))
            
            return cls(accurev=accurev, git=git, usermaps=usermaps, method=method, logFilename=logFilename)
        else:
            # Invalid XML for an accurev2git configuration file.
            return None

    @staticmethod
    def fromfile(filename):
        config = None
        if os.path.exists(filename):
            with codecs.open(filename) as f:
                configXml = f.read()
                config = Config.fromxmlstring(configXml)
        
        return config

    def __init__(self, accurev = None, git = None, usermaps = None, method = None, logFilename = None):
        self.accurev     = accurev
        self.git         = git
        self.usermaps    = usermaps
        self.method      = method
        self.logFilename = logFilename
        self.logger      = Config.Logger()
        
    def __repr__(self):
        str = "Config(accurev=" + repr(self.accurev)
        str += ", git="         + repr(self.git)
        str += ", usermaps="    + repr(self.usermaps)
        str += ")"
        
        return str

# Prescribed recepie:
# - Get the list of tracked streams from the config file.
# - For each stream in the list
#   + If this stream is new (there is no data in git for it yet)
#     * Create the git branch for the stream
#     * Get the stream create (mkstream) transaction number and set it to be the start-transaction. Note: The first stream in the depot has no mkstream transaction.
#   + otherwise
#     * Get the last processed transaction number and set that to be the start-transaction.
#     * Obtain a diff from accurev listing all of the files that have changed and delete them all.
#   + Get the end-transaction from the user or from accurev's highest/now keyword for the hist command.
#   + For all transactions between the start-transaction and end-transaction
#     * Checkout the git branch at latest (or just checkout if no-commits yet).
#     * Populate the retrieved transaction with the recursive option but without the overwrite option (quick).
#     * Preserve empty directories by adding .gitignore files.
#     * Commit the current state of the directory but don't respect the .gitignore file contents. (in case it was added to accurev in the past).
#     * Increment the transaction number by one
#     * Obtain a diff from accurev listing all of the files that have changed and delete them all.
class AccuRev2Git(object):
    gitNotesRef_AccurevHistXml = 'accurev/xml/hist'
    gitNotesRef_AccurevHist    = 'accurev/hist'

    commandFailureRetryCount = 3

    def __init__(self, config):
        self.config = config
        self.cwd = None
        self.gitRepo = None
        self.gitBranchList = None

    # Returns True if the path was deleted, otherwise false
    def DeletePath(self, path):
        if os.path.lexists(path):
            if os.path.islink(path):
                os.unlink(path)
            elif os.path.isfile(path):
                os.remove(path)
            elif os.path.isdir(path):
                shutil.rmtree(path)
            
        return not os.path.lexists(path)
   
    def ClearGitRepo(self):
        # Delete everything except the .git folder from the destination (git repo)
        for root, dirs, files in os.walk(self.gitRepo.path, topdown=False):
            for name in files:
                path = os.path.join(root, name)
                if git.GetGitDirPrefix(path) is None:
                    self.DeletePath(path)
            for name in dirs:
                path = os.path.join(root, name)
                if git.GetGitDirPrefix(path) is None:
                    self.DeletePath(path)

    def PreserveEmptyDirs(self):
        preservedDirs = []
        for root, dirs, files in os.walk(self.gitRepo.path, topdown=True):
            for name in dirs:
                path = os.path.join(root, name).replace('\\','/')
                # Preserve empty directories that are not under the .git/ directory.
                if git.GetGitDirPrefix(path) is None and len(os.listdir(path)) == 0:
                    filename = os.path.join(path, '.gitignore')
                    with codecs.open(filename, 'w', 'utf-8') as file:
                        #file.write('# accurev2git.py preserve empty dirs\n')
                        preservedDirs.append(filename)
                    if not os.path.exists(filename):
                        self.config.logger.error("Failed to preserve directory. Couldn't create '{0}'.".format(filename))
        return preservedDirs

    def DeleteEmptyDirs(self):
        deletedDirs = []
        for root, dirs, files in os.walk(self.gitRepo.path, topdown=True):
            for name in dirs:
                path = os.path.join(root, name).replace('\\','/')
                # Delete empty directories that are not under the .git/ directory.
                if git.GetGitDirPrefix(path) is None:
                    dirlist = os.listdir(path)
                    count = len(dirlist)
                    delete = (len(dirlist) == 0)
                    if len(dirlist) == 1 and '.gitignore' in dirlist:
                        with codecs.open(os.path.join(path, '.gitignore')) as gi:
                            contents = gi.read().strip()
                            delete = (len(contents) == 0)
                    if delete:
                        if not self.DeletePath(path):
                            self.config.logger.error("Failed to delete empty directory '{0}'.".format(path))
                            raise Exception("Failed to delete '{0}'".format(path))
                        else:
                            deletedDirs.append(path)
        return deletedDirs

    def GetGitUserFromAccuRevUser(self, accurevUsername):
        if accurevUsername is not None:
            for usermap in self.config.usermaps:
                if usermap.accurevUsername == accurevUsername:
                    return "{0} <{1}>".format(usermap.gitName, usermap.gitEmail)
        state.config.logger.error("Cannot find git details for accurev username {0}".format(accurevUsername))
        return accurevUsername

    def GetGitTimezoneFromDelta(self, time_delta):
        seconds = time_delta.total_seconds()
        absSec = abs(seconds)
        offset = (int(absSec / 3600) * 100) + (int(absSec / 60) % 60)
        if seconds < 0:
            offset = -offset
        return offset

    def GetDeltaFromGitTimezone(self, timezone):
        # Git timezone strings follow the +0100 format
        tz = int(timezone)
        tzAbs = abs(tz)
        tzdelta = timedelta(seconds=((int(tzAbs / 100) * 3600) + ((tzAbs % 100) * 60)))
        return tzdelta

    def GetGitDatetime(self, accurevUsername, accurevDatetime):
        usertime = accurevDatetime
        tz = None
        if accurevUsername is not None:
            for usermap in self.config.usermaps:
                if usermap.accurevUsername == accurevUsername:
                    tz = usermap.timezone
                    break

        if tz is None:
            # Take the following default times 48 hours from Epoch as reference to compute local time.
            refTimestamp = 172800
            utcRefTime = datetime.utcfromtimestamp(refTimestamp)
            refTime = datetime.fromtimestamp(refTimestamp)

            tzdelta = (refTime - utcRefTime)
            usertime = accurevDatetime + tzdelta
            
            tz = self.GetGitTimezoneFromDelta(tzdelta)
        else:
            match = re.match(r'^[+-][0-9]{4}$', tz)
            if match:
                # This is the git style format
                tzdelta = self.GetDeltaFromGitTimezone(tz)
                usertime = accurevDatetime + tzdelta
                tz = int(tz)
            else:
                # Assuming it is an Olson timezone format
                userTz = pytz.timezone(tz)
                usertime = userTz.localize(accurevDatetime)
                tzdelta = usertime.utcoffset() # We need two aware times to get the datetime.timedelta.
                usertime = accurevDatetime + tzdelta # Adjust the time by the timezone since localize din't.
                tz = self.GetGitTimezoneFromDelta(tzdelta)

        return usertime, tz
    
    def GetGitDatetimeStr(self, accurevUsername, accurevDatetime):
        usertime, tz = self.GetGitDatetime(accurevUsername=accurevUsername, accurevDatetime=accurevDatetime)

        gitDatetimeStr = None
        if usertime is not None:
            gitDatetimeStr = "{0}".format(usertime.isoformat())
            if tz is not None:
                gitDatetimeStr = "{0} {1:+05}".format(gitDatetimeStr, tz)
        return gitDatetimeStr

    # Adds a JSON string respresentation of `stateDict` to the given commit using `git notes add`.
    def AddScriptStateNote(self, depotName, stream, transaction, commitHash, ref, committer=None, committerDate=None, committerTimezone=None):
        stateDict = { "depot": depotName, "stream": stream.name, "stream_number": stream.streamNumber, "transaction_number": transaction.id, "transaction_kind": transaction.Type }
<<<<<<< HEAD
        notesFilePath = os.path.join(self.cwd, 'notes_message')
        with codecs.open(notesFilePath, 'w', "utf-8") as notesFile:
            notesFile.write(json.dumps(stateDict))
=======
        notesFilePath = None
        with tempfile.NamedTemporaryFile(mode='w+', prefix='ac2git_note_', delete=False) as notesFile:
            notesFilePath = notesFile.name
            notesFile.write(json.dumps(stateDict).decode("utf-8"))
>>>>>>> a9f2edd6


        if notesFilePath is not None:        
            rv = self.gitRepo.notes.add(messageFile=notesFilePath, obj=commitHash, ref=ref, force=True, committer=committer, committerDate=committerDate, committerTimezone=committerTimezone, author=committer, authorDate=committerDate, authorTimezone=committerTimezone)
            os.remove(notesFilePath)

            if rv is not None:
                self.config.logger.dbg( "Added script state note for {0}.".format(commitHash) )
            else:
                self.config.logger.error( "Failed to add script state note for {0}, tr. {1}".format(commitHash, transaction.id) )
                self.config.logger.error(self.gitRepo.lastStderr)
            
            return rv
        else:
            self.config.logger.error( "Failed to create temporary file for script state note for {0}, tr. {1}".format(commitHash, transaction.id) )
        
        return None

    def AddAccurevHistNote(self, commitHash, ref, depot, transaction, committer=None, committerDate=None, committerTimezone=None, isXml=False):
        # Write the commit notes consisting of the accurev hist xml output for the given transaction.
        # Note: It is important to use the depot instead of the stream option for the accurev hist command since if the transaction
        #       did not occur on that stream we will get the closest transaction that was a promote into the specified stream instead of an error!
        arHistXml = accurev.raw.hist(depot=depot, timeSpec="{0}.1".format(transaction.id), isXmlOutput=isXml)
        notesFilePath = None
        with tempfile.NamedTemporaryFile(mode='w+', prefix='ac2git_note_', delete=False) as notesFile:
            notesFilePath = notesFile.name
            if arHistXml is None or len(arHistXml) == 0:
                self.config.logger.error('accurev hist returned an empty xml for transaction {0} (commit {1})'.format(transaction.id, commitHash))
                return False
            else:
<<<<<<< HEAD
                notesFile.write(arHistXml)

        rv = self.gitRepo.notes.add(messageFile=notesFilePath, obj=commitHash, ref=ref, force=True, committer=committer, committerDate=committerDate, committerTimezone=committerTimezone, author=committer, authorDate=committerDate, authorTimezone=committerTimezone)
=======
                notesFile.write(arHistXml.decode("utf-8"))
>>>>>>> a9f2edd6
        
        if notesFilePath is not None:        
            rv = self.gitRepo.notes.add(messageFile=notesFilePath, obj=commitHash, ref=ref, force=True, committer=committer, committerDate=committerDate, committerTimezone=committerTimezone, author=committer, authorDate=committerDate, authorTimezone=committerTimezone)
            os.remove(notesFilePath)
        
            if rv is not None:
                self.config.logger.dbg( "Added accurev hist{0} note for {1}.".format(' xml' if isXml else '', commitHash) )
            else:
                self.config.logger.error( "Failed to add accurev hist{0} note for {1}".format(' xml' if isXml else '', commitHash) )
                self.config.logger.error(self.gitRepo.lastStderr)
            
            return rv
        else:
            self.config.logger.error( "Failed to create temporary file for accurev hist{0} note for {1}".format(' xml' if isXml else '', commitHash) )

        return None

    def GetFirstTransaction(self, depot, streamName, startTransaction=None, endTransaction=None):
        # Get the stream creation transaction (mkstream). Note: The first stream in the depot doesn't have an mkstream transaction.
        for i in range(0, AccuRev2Git.commandFailureRetryCount):
            mkstream = accurev.hist(stream=streamName, transactionKind="mkstream", timeSpec="now")
            if mkstream is not None:
                break
        if mkstream is None:
            return None

        tr = None
        if len(mkstream.transactions) == 0:
            self.config.logger.info( "The root stream has no mkstream transaction. Starting at transaction 1." )
            # the assumption is that the depot name matches the root stream name (for which there is no mkstream transaction)
            firstTr = self.TryHist(depot=depot, trNum="1")
            if firstTr is None or len(firstTr.transactions) == 0:
                raise Exception("Error: assumption that the root stream has the same name as the depot doesn't hold. Aborting...")
            tr = firstTr.transactions[0]
        else:
            tr = mkstream.transactions[0]
            if len(mkstream.transactions) != 1:
                self.config.logger.error( "There seem to be multiple mkstream transactions for this stream... Using {0}".format(tr.id) )

        if startTransaction is not None:
            startTrHist = self.TryHist(depot=depot, trNum=startTransaction)
            if startTrHist is None:
                return None

            startTr = startTrHist.transactions[0]
            if tr.id < startTr.id:
                self.config.logger.info( "The first transaction (#{0}) for stream {1} is earlier than the conversion start transaction (#{2}).".format(tr.id, streamName, startTr.id) )
                tr = startTr
        if endTransaction is not None:
            endTrHist = self.TryHist(depot=depot, trNum=endTransaction)
            if endTrHist is None:
                return None

            endTr = endTrHist.transactions[0]
            if endTr.id < tr.id:
                self.config.logger.info( "The first transaction (#{0}) for stream {1} is later than the conversion end transaction (#{2}).".format(tr.id, streamName, startTr.id) )
                tr = None

        return tr

    def GetLastCommitHash(self, branchName=None):
        cmd = []
        for i in range(0, AccuRev2Git.commandFailureRetryCount):
            cmd = [u'git', u'log', u'-1', u'--format=format:%H']
            if branchName is not None:
                cmd.append(branchName)
            commitHash = self.gitRepo.raw_cmd(cmd)
            if commitHash is not None:
                commitHash = commitHash.strip()
                if len(commitHash) == 0:
                    commitHash = None
                else:
                    break

        if commitHash is None:
            self.config.logger.error("Failed to retrieve last git commit hash. Command `{0}` failed.".format(' '.join(cmd)))

        return commitHash

    def GetStateForCommit(self, commitHash, branchName=None):
        stateObj = None

        # Try and search the branch namespace.
        if branchName is None:
            branchName = AccuRev2Git.gitNotesRef_AccurevHistXml

        stateJson = None
        for i in range(0, AccuRev2Git.commandFailureRetryCount):
            stateJson = self.gitRepo.notes.show(obj=commitHash, ref=branchName)
            if stateJson is not None:
                break

        if stateJson is not None:
            stateJson = stateJson.strip()
            stateObj = json.loads(stateJson)
        else:
            self.config.logger.error("Failed to load the last transaction for commit {0} from {1} notes.".format(commitHash, branchName))
            self.config.logger.error("  i.e git notes --ref={0} show {1}    - returned nothing.".format(branchName, commitHash))

        return stateObj

    def GetHistForCommit(self, commitHash, branchName=None, stateObj=None):
        #self.config.logger.dbg("GetHistForCommit(commitHash={0}, branchName={1}, stateObj={2}".format(commitHash, branchName, stateObj))
        if stateObj is None:
            stateObj = self.GetStateForCommit(commitHash=commitHash, branchName=branchName)
        if stateObj is not None:
            trNum = stateObj["transaction_number"]
            depot = stateObj["depot"]
            if trNum is not None and depot is not None:
                hist = accurev.hist(depot=depot, timeSpec=trNum, useCache=self.config.accurev.UseCommandCache())
                return hist
        return None

    def CreateCleanGitBranch(self, branchName):
        # Create the git branch.
        self.config.logger.info( "Creating {0}".format(branchName) )
        self.gitRepo.checkout(branchName=branchName, isOrphan=True)

        # Clear the index as it may contain the [start-point] info...
        self.gitRepo.rm(fileList=['.'], force=True, recursive=True)
        self.ClearGitRepo()

    def Commit(self, depot, stream, transaction, branchName=None, isFirstCommit=False):
        self.PreserveEmptyDirs()

        # Add all of the files to the index
        self.gitRepo.add(force=True, all=True, gitOpts=[u'-c', u'core.autocrlf=false'])

        # Make the first commit
        messageFilePath = None
        with tempfile.NamedTemporaryFile(mode='w+', prefix='ac2git_commit_', delete=False) as messageFile:
            messageFilePath = messageFile.name
            if transaction.comment is None or len(transaction.comment) == 0:
                messageFile.write(' ') # White-space is always stripped from commit messages. See the git commit --cleanup option for details.
            else:
                # In git the # at the start of the line indicate that this line is a comment inside the message and will not be added.
                # So we will just add a space to the start of all the lines starting with a # in order to preserve them.
                messageFile.write(transaction.comment)
        
        if messageFilePath is None:
            self.config.logger.error("Failed to create temporary file for commit message for transaction {0}, stream {1}, branch {2}".format(transaction.id, stream, branchName))
            return None

        committer = self.GetGitUserFromAccuRevUser(transaction.user)
        committerDate, committerTimezone = self.GetGitDatetime(accurevUsername=transaction.user, accurevDatetime=transaction.time)
        if not isFirstCommit:
            lastCommitHash = self.GetLastCommitHash()
            if lastCommitHash is None:
                self.config.logger.info("No last commit hash available. Non-fatal error, continuing.")
        else:
            lastCommitHash = None
        commitHash = None

        # Since the accurev.obj namespace is populated from the XML output of accurev commands all times are given in UTC.
        # For now just force the time to be UTC centric but preferrably we would have this set-up to either use the local timezone
        # or allow each user to be given a timezone for geographically distributed teams...
        # The PyTz library should be considered for the timezone conversions. Do not roll your own...
        if self.gitRepo.commit(messageFile=messageFilePath, committer=committer, committer_date=committerDate, committer_tz=committerTimezone, author=committer, date=committerDate, tz=committerTimezone, allow_empty_message=True, gitOpts=[u'-c', u'core.autocrlf=false']):
            commitHash = self.GetLastCommitHash()
            if commitHash is not None:
                if lastCommitHash != commitHash:
                    self.config.logger.dbg( "Committed {0}".format(commitHash) )
                    xmlNoteWritten = False
                    for i in range(0, AccuRev2Git.commandFailureRetryCount):
                        ref = branchName
                        if ref is None:
                            ref = AccuRev2Git.gitNotesRef_AccurevHistXml
                            self.config.logger.error("Commit to an unspecified branch. Using default `git notes` ref for the script [{0}] at current time.".format(ref))
                        stateNoteWritten = ( self.AddScriptStateNote(depotName=depot, stream=stream, transaction=transaction, commitHash=commitHash, ref=ref, committer=committer, committerDate=committerDate, committerTimezone=committerTimezone) is not None )
                        if stateNoteWritten:
                            break
                    if not stateNoteWritten:
                        # The XML output in the notes is how we track our conversion progress. It is not acceptable for it to fail.
                        # Undo the commit and print an error.
                        branchName = 'HEAD'
                        self.config.logger.error("Couldn't record last transaction state. Undoing the last commit {0} with `git reset --hard {1}^`".format(commitHash, branchName))
                        self.gitRepo.raw_cmd([u'git', u'reset', u'--hard', u'{0}^'.format(branchName)])

                        return None
                else:
                    self.config.logger.error("Commit command returned True when nothing was committed...? Last commit hash {0} didn't change after the commit command executed.".format(lastCommitHash))
                    return None
            else:
                self.config.logger.error("Failed to commit! No last hash available.")
                return None
        elif "nothing to commit" in self.gitRepo.lastStdout:
            self.config.logger.dbg( "nothing to commit after populating transaction {0}...?".format(transaction.id) )
        else:
            self.config.logger.error( "Failed to commit transaction {0}".format(transaction.id) )
            self.config.logger.error( "\n{0}\n{1}\n".format(self.gitRepo.lastStdout, self.gitRepo.lastStderr) )
        os.remove(messageFilePath)

        return commitHash

    def TryDiff(self, streamName, firstTrNumber, secondTrNumber):
<<<<<<< HEAD
        for i in range(0, AccuRev2Git.commandFailureRetryCount):
            diff = accurev.diff(all=True, informationOnly=True, verSpec1=streamName, verSpec2=streamName, transactionRange="{0}-{1}".format(firstTrNumber, secondTrNumber))
=======
        for i in xrange(0, AccuRev2Git.commandFailureRetryCount):
            diff = accurev.diff(all=True, informationOnly=True, verSpec1=streamName, verSpec2=streamName, transactionRange="{0}-{1}".format(firstTrNumber, secondTrNumber), useCache=self.config.accurev.UseCommandCache())
>>>>>>> a9f2edd6
            if diff is not None:
                break
        if diff is None:
            self.config.logger.error( "accurev diff failed! stream: {0} time-spec: {1}-{2}".format(streamName, firstTrNumber, secondTrNumber) )
        return diff
    
    def FindNextChangeTransaction(self, streamName, startTrNumber, endTrNumber, deepHist=None):
        # Iterate over transactions in order using accurev diff -a -i -v streamName -V streamName -t <lastProcessed>-<current iterator>
        if self.config.method == "diff":
            nextTr = startTrNumber + 1
            diff = self.TryDiff(streamName=streamName, firstTrNumber=startTrNumber, secondTrNumber=nextTr)
            if diff is None:
                return (None, None)
    
            # Note: This is likely to be a hot path. However, it cannot be optimized since a revert of a transaction would not show up in the diff even though the
            #       state of the stream was changed during that period in time. Hence to be correct we must iterate over the transactions one by one unless we have
            #       explicit knowlege of all the transactions which could affect us via some sort of deep history option...
            while nextTr <= endTrNumber and len(diff.elements) == 0:
                nextTr += 1
                diff = self.TryDiff(streamName=streamName, firstTrNumber=startTrNumber, secondTrNumber=nextTr)
                if diff is None:
                    return (None, None)
        
            self.config.logger.dbg("FindNextChangeTransaction diff: {0}".format(nextTr))
            return (nextTr, diff)
        elif self.config.method == "deep-hist":
            if deepHist is None:
                raise Exception("Script error! deepHist argument cannot be none when running a deep-hist method.")
            # Find the next transaction
            for tr in deepHist:
                if tr.id > startTrNumber:
                    diff = self.TryDiff(streamName=streamName, firstTrNumber=startTrNumber, secondTrNumber=tr.id)
                    if diff is None:
                        return (None, None)
                    elif len(diff.elements) > 0:
                        self.config.logger.dbg("FindNextChangeTransaction deep-hist: {0}".format(tr.id))
                        return (tr.id, diff)
                    else:
                        self.config.logger.dbg("FindNextChangeTransaction deep-hist skipping: {0}, diff was empty...".format(tr.id))

            diff = self.TryDiff(streamName=streamName, firstTrNumber=startTrNumber, secondTrNumber=endTrNumber)
            return (endTrNumber + 1, diff) # The end transaction number is inclusive. We need to return the one after it.
        elif self.config.method == "pop":
            self.config.logger.dbg("FindNextChangeTransaction pop: {0}".format(startTrNumber + 1))
            return (startTrNumber + 1, None)
        else:
            self.config.logger.error("Method is unrecognized, allowed values are 'pop', 'diff' and 'deep-hist'")
            raise Exception("Invalid configuration, method unrecognized!")

    def DeleteDiffItemsFromRepo(self, diff):
        # Delete all of the files which are even mentioned in the diff so that we can do a quick populate (wouth the overwrite option)
        deletedPathList = []
        for element in diff.elements:
            for change in element.changes:
                for stream in [ change.stream1, change.stream2 ]:
                    if stream is not None and stream.name is not None:
                        name = stream.name.replace('\\', '/').lstrip('/')
                        path = os.path.join(self.gitRepo.path, name)
                        if os.path.lexists(path): # Ensure that broken links are also deleted!
                            if not self.DeletePath(path):
                                self.config.logger.error("Failed to delete '{0}'.".format(path))
                                raise Exception("Failed to delete '{0}'".format(path))
                            else:
                                deletedPathList.append(path)

        return deletedPathList

    def TryHist(self, depot, trNum):
<<<<<<< HEAD
        for i in range(0, AccuRev2Git.commandFailureRetryCount):
            endTrHist = accurev.hist(depot=depot, timeSpec="{0}.1".format(trNum))
=======
        for i in xrange(0, AccuRev2Git.commandFailureRetryCount):
            endTrHist = accurev.hist(depot=depot, timeSpec="{0}.1".format(trNum), useCache=self.config.accurev.UseCommandCache())
>>>>>>> a9f2edd6
            if endTrHist is not None:
                break
        return endTrHist

    def TryPop(self, streamName, transaction, overwrite=False):
        for i in range(0, AccuRev2Git.commandFailureRetryCount):
            popResult = accurev.pop(verSpec=streamName, location=self.gitRepo.path, isRecursive=True, isOverride=overwrite, timeSpec=transaction.id, elementList='.')
            if popResult:
                break
            else:
                self.config.logger.error("accurev pop failed:")
                for message in popResult.messages:
                    if message.error is not None and message.error:
                        self.config.logger.error("  {0}".format(message.text))
                    else:
                        self.config.logger.info("  {0}".format(message.text))
        
        return popResult

    def ProcessStream(self, depot, stream, branchName, startTransaction, endTransaction):
        self.config.logger.info( "Processing {0} -> {1} : {2} - {3}".format(stream.name, branchName, startTransaction, endTransaction) )

        # Find the matching git branch
        branch = None
        for b in self.gitBranchList:
            if branchName == b.name:
                branch = b
                break

        status = None
        if branch is not None:
            # Get the last processed transaction
            self.ClearGitRepo()
            self.gitRepo.checkout(branchName=branchName)
            status = self.gitRepo.status()

        tr = None
        commitHash = None
        if status is None or status.initial_commit:
            # We are tracking a new stream:
            tr = self.GetFirstTransaction(depot=depot, streamName=stream.name, startTransaction=startTransaction, endTransaction=endTransaction)
            if tr is not None:
                if branch is None:
                    self.CreateCleanGitBranch(branchName=branchName)
                try:
                    #destStream = self.GetDestinationStreamName(history=hist, depot=depot) # Slower: This performes an extra accurev.show.streams() command for correct stream names.
                    destStream = self.GetDestinationStreamName(history=hist, depot=None) # Quicker: This does not perform an extra accurev.show.streams() command for correct stream names.
                except:
                    destStream = None
                self.config.logger.dbg( "{0} pop (init): {1} {2}{3}".format(stream.name, tr.Type, tr.id, " to {0}".format(destStream) if destStream is not None else "") )
                popResult = self.TryPop(streamName=stream.name, transaction=tr, overwrite=True)
                if not popResult:
                    return (None, None)
                
                stream = accurev.show.streams(depot=depot, stream=stream.streamNumber, timeSpec=tr.id).streams[0]
                commitHash = self.Commit(depot=depot, stream=stream, transaction=tr, branchName=branchName, isFirstCommit=True)
                if not commitHash:
                    self.config.logger.dbg( "{0} first commit has failed. Is it an empty commit? Continuing...".format(stream.name) )
                else:
                    self.config.logger.info( "stream {0}: tr. #{1} {2} into {3} -> commit {4} on {5}".format(stream.name, tr.id, tr.Type, destStream if destStream is not None else 'unknown', commitHash[:8], branchName) )
            else:
                self.config.logger.info( "Failed to get the first transaction for {0} from accurev. Won't process any further.".format(stream.name) )
                return (None, None)
        else:
            # Get the last processed transaction
            commitHash = self.GetLastCommitHash(branchName=branchName)
            hist = self.GetHistForCommit(commitHash=commitHash, branchName=branchName)

            # This code should probably be controlled with some flag in the configuration/command line...
            if hist is None:
                self.config.logger.error("Repo in invalid state. Attempting to auto-recover.")
                resetCmd = ['git', 'reset', '--hard', '{0}^'.format(branchName)]
                self.config.logger.error("Deleting last commit from this branch using, {0}".format(' '.join(resetCmd)))
                try:
                    subprocess.check_call(resetCmd)
                except subprocess.CalledProcessError:
                    self.config.logger.error("Failed to reset branch. Aborting!")
                    return (None, None)

                commitHash = self.GetLastCommitHash(branchName=branchName)
                hist = self.GetHistForCommit(commitHash=commitHash, branchName=branchName)

                if hist is None:
                    self.config.logger.error("Repo in invalid state. Please reset this branch to a previous commit with valid notes.")
                    self.config.logger.error("  e.g. git reset --hard {0}~1".format(branchName))
                    return (None, None)

            tr = hist.transactions[0]
            stream = accurev.show.streams(depot=depot, stream=stream.streamNumber, timeSpec=tr.id).streams[0]
            self.config.logger.dbg("{0}: last processed transaction was #{1}".format(stream.name, tr.id))

        endTrHist = self.TryHist(depot=depot, trNum=endTransaction)
        if endTrHist is None:
            self.config.logger.dbg("accurev hist -p {0} -t {1}.1 failed.".format(depot, endTransaction))
            return (None, None)
        endTr = endTrHist.transactions[0]
        self.config.logger.info("{0}: processing transaction range #{1} - #{2}".format(stream.name, tr.id, endTr.id))

        deepHist = None
        if self.config.method == "deep-hist":
            ignoreTimelocks=True # The code for the timelocks is not tested fully yet. Once tested setting this to false should make the resulting set of transactions smaller
                                 # at the cost of slightly larger number of upfront accurev commands called.
            self.config.logger.dbg("accurev.ext.deep_hist(depot={0}, stream={1}, timeSpec='{2}-{3}', ignoreTimelocks={4})".format(depot, stream.name, tr.id, endTr.id, ignoreTimelocks))
            deepHist = accurev.ext.deep_hist(depot=depot, stream=stream.name, timeSpec="{0}-{1}".format(tr.id, endTr.id), ignoreTimelocks=ignoreTimelocks)
            self.config.logger.info("Deep-hist returned {count} transactions to process.".format(count=len(deepHist)))
            if deepHist is None:
                raise Exception("accurev.ext.deep_hist() failed to return a result!")
        while True:
            nextTr, diff = self.FindNextChangeTransaction(streamName=stream.name, startTrNumber=tr.id, endTrNumber=endTr.id, deepHist=deepHist)
            if nextTr is None or diff is None:
                self.config.logger.dbg( "FindNextChangeTransaction(streamName='{0}', startTrNumber={1}, endTrNumber={2}, deepHist={3}) failed!".format(stream.name, tr.id, endTr.id, deepHist) )
                return (None, None)

            self.config.logger.dbg( "{0}: next transaction {1} (end tr. {2})".format(stream.name, nextTr, endTr.id) )
            if nextTr <= endTr.id:
                # Right now nextTr is an integer representation of our next transaction.
                # Delete all of the files which are even mentioned in the diff so that we can do a quick populate (wouth the overwrite option)
                popOverwrite = (self.config.method == "pop")
                if self.config.method == "pop":
                    self.ClearGitRepo()
                else:
                    try:
                        deletedPathList = self.DeleteDiffItemsFromRepo(diff=diff)
                    except:
                        popOverwrite = True
                        self.config.logger.info("Error trying to delete changed elements. Fatal, aborting!")
                        # This might be ok only in the case when the files/directories were changed but not in the case when there
                        # was a deletion that occurred. Abort and be safe!
                        # TODO: This must be solved somehow since this could hinder this script from continuing at all!
                        return (None, None)

                    # Remove all the empty directories (this includes directories which contain an empty .gitignore file since that's what we is done to preserve them)
                    try:
                        self.DeleteEmptyDirs()
                    except:
                        popOverwrite = True
                        self.config.logger.info("Error trying to delete empty directories. Fatal, aborting!")
                        # This might be ok only in the case when the files/directories were changed but not in the case when there
                        # was a deletion that occurred. Abort and be safe!
                        # TODO: This must be solved somehow since this could hinder this script from continuing at all!
                        return (None, None)

                # The accurev hist command here must be used with the depot option since the transaction that has affected us may not
                # be a promotion into the stream we are looking at but into one of its parent streams. Hence we must query the history
                # of the depot and not the stream itself.
                hist = self.TryHist(depot=depot, trNum=nextTr)
                if hist is None:
                    self.config.logger.dbg("accurev hist -p {0} -t {1}.1 failed.".format(depot, endTransaction))
                    return (None, None)
                tr = hist.transactions[0]
                stream = accurev.show.streams(depot=depot, stream=stream.streamNumber, timeSpec=tr.id).streams[0]

                # Populate
                #destStream = self.GetDestinationStreamName(history=hist, depot=depot) # Slower: This performes an extra accurev.show.streams() command for correct stream names.
                destStream = self.GetDestinationStreamName(history=hist, depot=None) # Quicker: This does not perform an extra accurev.show.streams() command for correct stream names.
                self.config.logger.dbg( "{0} pop: {1} {2}{3}".format(stream.name, tr.Type, tr.id, " to {0}".format(destStream) if destStream is not None else "") )

                popResult = self.TryPop(streamName=stream.name, transaction=tr, overwrite=popOverwrite)
                if not popResult:
                    return (None, None)

                # Commit
                commitHash = self.Commit(depot=depot, stream=stream, transaction=tr, branchName=branchName, isFirstCommit=False)
                if commitHash is None:
                    if"nothing to commit" in self.gitRepo.lastStdout:
                        self.config.logger.dbg( "diff info ({0} elements):".format(len(diff.elements)) )
                        for element in diff.elements:
                            for change in element.changes:
                                self.config.logger.dbg( "  what changed: {0}".format(change.what) )
                                self.config.logger.dbg( "  original: {0}".format(change.stream1) )
                                self.config.logger.dbg( "  new:      {0}".format(change.stream2) )
                        self.config.logger.dbg( "deleted {0} files:".format(len(deletedPathList)) )
                        for p in deletedPathList:
                            self.config.logger.dbg( "  {0}".format(p) )
                        self.config.logger.dbg( "populated {0} files:".format(len(popResult.elements)) )
                        for e in popResult.elements:
                            self.config.logger.dbg( "  {0}".format(e.location) )
                        self.config.logger.info("stream {0}: tr. #{1} is a no-op. Potential but unlikely error. Continuing.".format(stream.name, tr.id))
                    else:
                        break # Early return from processing this stream. Restarting should clean everything up.
                else:
                    self.config.logger.info( "stream {0}: tr. #{1} {2} into {3} -> commit {4} on {5}".format(stream.name, tr.id, tr.Type, destStream if destStream is not None else 'unknown', commitHash[:8], branchName) )
            else:
                self.config.logger.info( "Reached end transaction #{0} for {1} -> {2}".format(endTr.id, stream.name, branchName) )
                break

        return (tr, commitHash)

    def ProcessStreams(self):
        if self.config.accurev.commandCacheFilename is not None:
            accurev.ext.enable_command_cache(self.config.accurev.commandCacheFilename)
        
        for stream in self.config.accurev.streamMap:
            branch = self.config.accurev.streamMap[stream]
            depot  = self.config.accurev.depot
            streamInfo = None
            try:
                streamInfo = accurev.show.streams(depot=depot, stream=stream).streams[0]
            except IndexError:
                self.config.logger.error( "Failed to get stream information. `accurev show streams -p {0} -s {1}` returned no streams".format(depot, stream) )
                return
            except AttributeError:
                self.config.logger.error( "Failed to get stream information. `accurev show streams -p {0} -s {1}` returned None".format(depot, stream) )
                return

            if depot is None or len(depot) == 0:
                depot = streamInfo.depotName
            tr, commitHash = self.ProcessStream(depot=depot, stream=streamInfo, branchName=branch, startTransaction=self.config.accurev.startTransaction, endTransaction=self.config.accurev.endTransaction)
            if tr is None or commitHash is None:
                self.config.logger.error( "Error while processing stream {0}, branch {1}".format(stream, branch) )
        
        if self.config.accurev.commandCacheFilename is not None:
            accurev.ext.disable_command_cache()

    def InitGitRepo(self, gitRepoPath):
        gitRootDir, gitRepoDir = os.path.split(gitRepoPath)
        if os.path.isdir(gitRootDir):
            if git.isRepo(gitRepoPath):
                # Found an existing repo, just use that.
                self.config.logger.info( "Using existing git repository." )
                return True
        
            self.config.logger.info( "Creating new git repository" )
            
            # Create an empty first commit so that we can create branches as we please.
            if git.init(path=gitRepoPath) is not None:
                self.config.logger.info( "Created a new git repository." )
            else:
                self.config.logger.error( "Failed to create a new git repository." )
                sys.exit(1)
                
            return True
        else:
            self.config.logger.error("{0} not found.\n".format(gitRootDir))
            
        return False

    # Returns a string representing the name of the stream on which a transaction was performed.
    # If the history (an accurev.obj.History object) is given then it is attempted to retrieve it from the stream list first and
    # should this fail then the history object's transaction's virtual version specs are used.
    # If the transaction (an accurev.obj.Transaction object) is given it is attempted to retrieve the name of the stream from the
    # virtual version spec.
    # The `depot` argument is used both for the accurev.show.streams() command and to control its use. If it is None then the
    # command isn't used at all which could mean a quicker conversion. When specified it indicates that the name of the stream
    # from the time of the transaction should be retrieved. Otherwise the current name of the stream is returned (assumint it was
    # renamed at some point).
    def GetDestinationStreamName(self, history=None, transaction=None, depot=None):
        # depot given as None indicates that accurev.show.streams() command is not to be run.
        if history is not None:
            if depot is None and len(history.streams) == 1:
                return history.streams[0].name
            elif len(history.transactions) > 0:
                rv = self.GetDestinationStreamName(history=None, transaction=history.transactions[0], depot=depot)
                if rv is not None:
                    return rv

        if transaction is not None:
            streamName, streamNumber = transaction.affectedStream()
            if streamNumber is not None and depot is not None:
                try:
                    stream = accurev.show.streams(depot=depot, stream=streamNumber, timeSpec=transaction.id).streams[0] # could be expensive
                    if stream is not None and stream.name is not None:
                        return stream.name
                except:
                    pass
            return streamName
        return None

    def GetStreamNameFromBranch(self, branchName):
        if branchName is not None:
            for stream in self.config.accurev.streamMap:
                if branchName == self.config.accurev.streamMap[stream]:
                    return stream
        return None

    # Arranges the stream1 and stream2 into a tuple of (parent, child) according to accurev information
    def GetParentChild(self, stream1, stream2, timeSpec=u'now', onlyDirectChild=False):
        parent = None
        child = None
        if stream1 is not None and stream2 is not None:
            #print ("self.GetParentChild(stream1={0}, stream2={1}, timeSpec={2}".format(str(stream1), str(stream2), str(timeSpec)))
            stream1Children = accurev.show.streams(depot=self.config.accurev.depot, stream=stream1, timeSpec=timeSpec, listChildren=True)
            stream2Children = accurev.show.streams(depot=self.config.accurev.depot, stream=stream2, timeSpec=timeSpec, listChildren=True)

            found = False
            for stream in stream1Children.streams:
                if stream.name == stream2:
                    if not onlyDirectChild or stream.basis == stream1:
                        parent = stream1
                        child = stream2
                    found = True
                    break
            if not found:
                for stream in stream2Children.streams:
                    if stream.name == stream1:
                        if not onlyDirectChild or stream.basis == stream2:
                            parent = stream2
                            child = stream1
                        break
        return (parent, child)

    def GetStreamName(self, state=None, commitHash=None):
        if state is None:
            return None
        stream = state.get('stream')
        if stream is None:
            self.config.logger.error("Could not get stream name from state {0}. Trying to reverse map from the containing branch name.".format(state))
            if commitHash is not None:
                branches = self.gitRepo.branch_list(containsCommit=commitHash) # This should only ever return one branch since we are processing things in order...
                if branches is not None and len(branches) == 1:
                    branch = branches[0]
                    stream = self.GetStreamNameFromBranch(branchName=branch.name)
                    if stream is None:
                        self.config.logger.error("Could not get stream name for branch {0}.".format(branch.name))
        
        return stream

    def StitchBranches(self):
        self.config.logger.dbg("Getting branch revision map from git_stitch.py")
        branchRevMap = git_stitch.GetBranchRevisionMap(self.config.git.repoPath)
        
        self.config.logger.info("Stitching git branches")
        commitRewriteMap = OrderedDict()
        if branchRevMap is not None:
            commitStateMap = {}
            # Build a dictionary that will act as our "squashMap". Both the key and value are a commit hash.
            # The commit referenced by the key will be replaced by the commit referenced by the value in this map.
            aliasMap = {}
            for tree_hash in branchRevMap:
                for commit in branchRevMap[tree_hash]:
                    if not commit or re.match("^[0-9A-Fa-f]+$", commit[u'hash']) is None:
                        raise Exception("Commit {commit} is not a valid hash!".format(commit=commit))
                    aliasMap[commit[u'hash']] = commit[u'hash'] # Initially each commit maps to itself.

            for tree_hash in branchRevMap:
                if len(branchRevMap[tree_hash]) > 1:
                    # We should make some decisions about how to merge these commits which reference the same tree
                    # and what their ideal parents are. Once we decide we will write it to file in a nice bash friendly
                    # format and use the git filter-branch --parent-filter ... to fix it all up!
                    inOrder = sorted(branchRevMap[tree_hash], key=lambda x: int(x[u'committer'][u'time']))
                    #print(u'tree: {0}'.format(tree_hash))
                    
                    for i in range(0, len(inOrder) - 1):
                        first = inOrder[i]
                        second = inOrder[i + 1]
                        
                        firstTime = int(first[u'committer'][u'time'])
                        secondTime = int(second[u'committer'][u'time'])
    
                        wereSwapped = False
                        if firstTime == secondTime:
                            # Normally both commits would have originated from the same transaction. However, if not, let's try and order them by transaciton number first.
                            firstState = self.GetStateForCommit(commitHash=first[u'hash'], branchName=first[u'branch'].name)
                            secondState = self.GetStateForCommit(commitHash=second[u'hash'], branchName=second[u'branch'].name)

                            commitStateMap[first[u'hash']] = firstState
                            commitStateMap[second[u'hash']] = secondState

                            firstTrId = firstState["transaction_number"]
                            secondTrId = secondState["transaction_number"]

                            if firstTrId < secondTrId:
                                # This should really never be true given that AccuRev is centralized and synchronous and that firstTime == secondTime above...
                                pass # Already in the correct order
                            elif firstTrId > secondTrId:
                                # This should really never be true given that AccuRev is centralized and synchronous and that firstTime == secondTime above...
                                # Swap them
                                wereSwapped = True
                                first, second = second, first
                                firstState, secondState = secondState, firstState
                            else:
                                # The same transaction affected both commits (the id's are unique in accurev)...
                                # Must mean that they are substreams of eachother or sibling substreams of a third stream. Let's see which it is.

                                # Get the information for the first stream
                                firstStream = self.GetStreamName(state=firstState, commitHash=first[u'hash'])
                                if firstStream is None:
                                    self.config.logger.error("Branch stitching error: incorrect state. Could not get stream name for branch {0}.".format(firstBranch))
                                    raise Exception("Branch stitching failed!")

                                # Get the information for the second stream
                                secondStream = self.GetStreamName(state=secondState, commitHash=second[u'hash'])
                                if secondStream is None:
                                    self.config.logger.error("Branch stitching error: incorrect state. Could not get stream name for branch {0}.".format(secondBranch))
                                    raise Exception("Branch stitching failed!")

                                # Find which one is the parent of the other. They must be inline since they were affected by the same transaction (since the times match)
                                parentStream, childStream = self.GetParentChild(stream1=firstStream, stream2=secondStream, timeSpec=firstTrId, onlyDirectChild=False)
                                if parentStream is not None and childStream is not None:
                                    if firstStream == childStream:
                                        aliasMap[first[u'hash']] = second[u'hash']
                                        self.config.logger.info(u'  squashing: {0} ({1}/{2}) as equiv. to {3} ({4}/{5}). tree {6}.'.format(first[u'hash'][:8], firstStream, firstTrId, second[u'hash'][:8], secondStream, secondTrId, tree_hash[:8]))
                                    elif secondStream == childStream:
                                        aliasMap[second[u'hash']] = first[u'hash']
                                        self.config.logger.info(u'  squashing: {3} ({4}/{5}) as equiv. to {0} ({1}/{2}). tree {6}.'.format(first[u'hash'][:8], firstStream, firstTrId, second[u'hash'][:8], secondStream, secondTrId, tree_hash[:8]))
                                    else:
                                        Exception("Invariant violation! Either (None, None), (firstStream, secondStream) or (secondStream, firstStream) should be possible")
                                else:
                                    self.config.logger.info(u'  unrelated: {0} ({1}/{2}) is equiv. to {3} ({4}/{5}). tree {6}.'.format(first[u'hash'][:8], firstStream, firstTrId, second[u'hash'][:8], secondStream, secondTrId, tree_hash[:8]))
                                    
                        elif firstTime < secondTime:
                            # Already in the correct order...
                            pass
                        else:
                            raise Exception(u'Error: wrong sort order!')

                        if first is not None and second is not None:
                            if second[u'hash'] not in commitRewriteMap:
                                # Mark the commit for rewriting.
                                commitRewriteMap[second[u'hash']] = OrderedDict() # We need a set (meaning no duplicates) but we also need them to be in order so lets use an OrderedDict().
                                # Add the existing parrents
                                if u'parents' in second:
                                    for parent in second[u'parents']:
                                        commitRewriteMap[second[u'hash']][parent] = True
                            # Add the new parent
                            commitRewriteMap[second[u'hash']][first[u'hash']] = True
                            self.config.logger.info(u'  merge:     {0} as parent of {1}. tree {2}. parents {3}'.format(first[u'hash'][:8], second[u'hash'][:8], tree_hash[:8], [x[:8] for x in commitRewriteMap[second[u'hash']].iterkeys()] ))

            # Reduce the aliasMap to only the items that are actually aliased and remove indirect links to the non-aliased commit (aliases of aliases).
            reducedAliasMap = {}
            for alias in aliasMap:
                if alias != aliasMap[alias]:
                    finalAlias = aliasMap[alias]
                    while finalAlias != aliasMap[finalAlias]:
                        if finalAlias not in aliasMap:
                            raise Exception("Invariant error! The aliasMap contains a value '{0}' but no key for it!".format(finalAlias))
                        if finalAlias == alias:
                            raise Exception("Invariant error! Circular reference in aliasMap for key '{0}'!".format(alias))
                        finalAlias = aliasMap[finalAlias]
                    reducedAliasMap[alias] = finalAlias

            # Write the reduced alias map to file.
            aliasFilePath = os.path.join(self.cwd, 'commit_alias_list.txt')
            self.config.logger.info("Writing the commit alias mapping to '{0}'.".format(aliasFilePath))
            with codecs.open(aliasFilePath, 'w', 'ascii') as f:
                for alias in reducedAliasMap:
                    original = reducedAliasMap[alias]

                    aliasState = None
                    if alias in commitStateMap:
                        aliasState = commitStateMap[alias]
                    originalState = None
                    if original in commitStateMap:
                        originalState = commitStateMap[original]
                    f.write('original: {original} -> alias: {alias}, original state: {original_state} -> alias state: {alias_state}\n'.format(original=original, original_state=originalState, alias=alias, alias_state=aliasState))

            self.config.logger.info("Remapping aliased commits.")
            # Remap the commitRewriteMap keys w.r.t. the aliases in the aliasMap
            discardedRewriteCommits = []
            for commitHash in commitRewriteMap:
                # Find the non-aliased commit
                if commitHash in reducedAliasMap:
                    if commitHash == reducedAliasMap[commitHash]:
                        raise Exception("Invariant error! The reducedAliasMap must not contain non-aliased commits!")

                    # Aliased commit.
                    discardedRewriteCommits.append(commitHash) # mark for deletion from map.
                    
                    h = reducedAliasMap[commitHash]
                    if h not in commitRewriteMap:
                        commitRewriteMap[h] = commitRewriteMap[commitHash]
                    else:
                        for parent in commitRewriteMap[commitHash]:
                            commitRewriteMap[h][parent] = True
                else:
                    Exception("Invariant falacy! aliasMap should contain every commit that we have processed.")

            # Delete aliased keys
            for commitHash in discardedRewriteCommits:
                del commitRewriteMap[commitHash]
            
            
            self.config.logger.info("Remapping aliased parent commits.")
            # Remap the commitRewriteMap values (parents) w.r.t. the aliases in the aliasMap
            for commitHash in commitRewriteMap:
                discardedParentCommits = []
                for parent in commitRewriteMap[commitHash]:
                    if parent in reducedAliasMap:
                        if parent == reducedAliasMap[parent]:
                            raise Exception("Invariant error! The reducedAliasMap must not contain non-aliased commits!")
                            
                        # Aliased parent commit.
                        discardedParentCommits.append(parent)

                        # Remap the parent
                        p = reducedAliasMap[parent]
                        commitRewriteMap[commitHash][p] = True # Add the non-aliased parent
                    else:
                        Exception("Invariant falacy! aliasMap should contain every commit that we have processed.")

                # Delete the aliased parents
                for parent in discardedParentCommits:
                    del commitRewriteMap[commitHash][parent]

            # Write parent filter shell script
            parentFilterPath = os.path.join(self.cwd, 'parent_filter.sh')
            self.config.logger.info("Writing parent filter '{0}'.".format(parentFilterPath))
            with codecs.open(parentFilterPath, 'w', 'ascii') as f:
                # http://www.tutorialspoint.com/unix/case-esac-statement.htm
                f.write('#!/bin/sh\n\n')
                f.write('case "$GIT_COMMIT" in\n')
                for commitHash in commitRewriteMap:
                    parentString = ''
                    for parent in commitRewriteMap[commitHash]:
                        parentString += '"{parent}" '.format(parent=parent)
                    f.write('    "{commit_hash}") echo "res="echo"; for x in {parent_str}; do res=\\"\\$res -p \\$(map "\\$x")\\"; done; \\$res"\n'.format(commit_hash=commitHash, parent_str=parentString))
                    f.write('    ;;\n')
                f.write('    *) echo "cat < /dev/stdin"\n') # If we don't have the commit mapping then just print out whatever we are given on stdin...
                f.write('    ;;\n')
                f.write('esac\n\n')

            # Write the commit filter shell script
            commitFilterPath = os.path.join(self.cwd, 'commit_filter.sh')
            self.config.logger.info("Writing commit filter '{0}'.".format(commitFilterPath))
            with codecs.open(commitFilterPath, 'w', 'ascii') as f:
                # http://www.tutorialspoint.com/unix/case-esac-statement.htm
                f.write('#!/bin/sh\n\n')
                f.write('case "$GIT_COMMIT" in\n')
                for commitHash in aliasMap:
                    if commitHash != aliasMap[commitHash]:
                        # Skip this commit
                        f.write('    "{0}") echo skip_commit \\$@\n'.format(commitHash))
                        f.write('    ;;\n')
                f.write('    *) echo git_commit_non_empty_tree \\$@;\n') # If we don't want to skip this commit then just commit it...
                f.write('    ;;\n')
                f.write('esac\n\n')

            stitchScriptPath = os.path.join(self.cwd, 'stitch_branches.sh')
            self.config.logger.info("Writing branch stitching script '{0}'.".format(stitchScriptPath))
            with codecs.open(stitchScriptPath, 'w', 'ascii') as f:
                # http://www.tutorialspoint.com/unix/case-esac-statement.htm
                f.write('#!/bin/sh\n\n')
                f.write('chmod +x {0}\n'.format(parentFilterPath))
                f.write('chmod +x {0}\n'.format(commitFilterPath))
                f.write('cd {0}\n'.format(self.config.git.repoPath))

                rewriteHeads = ""
                branchList = self.gitRepo.branch_list()
                for branch in branchList:
                    rewriteHeads += " {0}".format(branch.name)
                f.write("git filter-branch --parent-filter 'eval $({parent_filter})' --commit-filter 'eval $({commit_filter})' -- {rewrite_heads}\n".format(parent_filter=parentFilterPath, commit_filter=commitFilterPath, rewrite_heads=rewriteHeads))
                f.write('cd -\n')

            self.config.logger.info("Branch stitching script generated: {0}".format(stitchScriptPath))
            self.config.logger.info("To apply execute the following command:")
            self.config.logger.info("  chmod +x {0}".format(stitchScriptPath))

    # Start
    #   Begins a new AccuRev to Git conversion process discarding the old repository (if any).
    def Start(self, isRestart=False):
        global maxTransactions

        if not os.path.exists(self.config.git.repoPath):
            self.config.logger.error( "git repository directory '{0}' doesn't exist.".format(self.config.git.repoPath) )
            self.config.logger.error( "Please create the directory and re-run the script.".format(self.config.git.repoPath) )
            return 1
        
        if isRestart:
            self.config.logger.info( "Restarting the conversion operation." )
            self.config.logger.info( "Deleting old git repository." )
            git.delete(self.config.git.repoPath)
            
        # From here on we will operate from the git repository.
        if self.config.accurev.commandCacheFilename is not None:
            self.config.accurev.commandCacheFilename = os.path.abspath(self.config.accurev.commandCacheFilename)
        self.cwd = os.getcwd()
        os.chdir(self.config.git.repoPath)
        
        # This try/catch/finally block is here to ensure that we change directory back to self.cwd in order
        # to allow other scripts to safely call into this method.
        if self.InitGitRepo(self.config.git.repoPath):
            self.gitRepo = git.open(self.config.git.repoPath)
            self.gitBranchList = self.gitRepo.branch_list()
            if not isRestart:
                #self.gitRepo.reset(isHard=True)
                self.gitRepo.clean(force=True)
            
            acInfo = accurev.info()
            isLoggedIn = False
            if self.config.accurev.username is None:
                # When a username isn't specified we will use any logged in user for the conversion.
                isLoggedIn = accurev.ext.is_loggedin(infoObj=acInfo)
            else:
                # When a username is specified that specific user must be logged in.
                isLoggedIn = (acInfo.principal == self.config.accurev.username)
            
            doLogout = False
            if not isLoggedIn:
                # Login the requested user
                if accurev.ext.is_loggedin(infoObj=acInfo):
                    # Different username, logout the other user first.
                    logoutSuccess = accurev.logout()
                    self.config.logger.info("Accurev logout for '{0}' {1}".format(acInfo.principal, 'succeeded' if logoutSuccess else 'failed'))
    
                loginResult = accurev.login(self.config.accurev.username, self.config.accurev.password)
                if loginResult:
                    self.config.logger.info("Accurev login for '{0}' succeeded.".format(self.config.accurev.username))
                else:
                    self.config.logger.error("AccuRev login for '{0}' failed.\n".format(self.config.accurev.username))
                    self.config.logger.error("AccuRev message:\n{0}".format(loginResult.errorMessage))
                    return 1
                
                doLogout = True
            else:
                self.config.logger.info("Accurev user '{0}', already logged in.".format(acInfo.principal))
            
            # If this script is being run on a replica then ensure that it is up-to-date before processing the streams.
            accurev.replica.sync()

            if self.config.git.finalize is not None and self.config.git.finalize:
                self.StitchBranches()
            else:
                self.gitRepo.raw_cmd([u'git', u'config', u'--local', u'gc.auto', u'0'])
                self.ProcessStreams()
                self.gitRepo.raw_cmd([u'git', u'config', u'--local', u'--unset-all', u'gc.auto'])
              
            if doLogout:
                if accurev.logout():
                    self.config.logger.info( "Accurev logout successful." )
                else:
                    self.config.logger.error("Accurev logout failed.\n")
                    return 1
        else:
            self.config.logger.error( "Could not create git repository." )

        # Restore the working directory.
        os.chdir(self.cwd)
        
        return 0
            
# ################################################################################################ #
# Script Functions                                                                                 #
# ################################################################################################ #
def DumpExampleConfigFile(outputFilename):
    with codecs.open(outputFilename, 'w') as file:
        file.write("""<accurev2git>
    <!-- AccuRev details:
            username:             The username that will be used to log into AccuRev and retrieve and populate the history. This is optional and if it isn't provided you will need to login before running this script.
            password:             The password for the given username. Note that you can pass this in as an argument which is safer and preferred! This too is optional. You can login before running this script and it will work.
            depot:                The depot in which the stream/s we are converting are located
            start-transaction:    The conversion will start at this transaction. If interrupted the next time it starts it will continue from where it stopped.
            end-transaction:      Stop at this transaction. This can be the keword "now" if you want it to convert the repo up to the latest transaction.
            command-cache-filename: The filename which will be given to the accurev.py script to use as a local command result cache for the accurev hist, accurev diff and accurev show streams commands.
    -->
    <accurev 
        username="joe_bloggs" 
        password="joanna" 
        depot="Trunk" 
        start-transaction="1" 
        end-transaction="now" 
        command-cache-filename="command_cache.sqlite3" >
        <!-- The stream-list is optional. If not given all streams are processed -->
        <!-- The branch-name attribute is also optional for each stream element. If provided it specifies the git branch name to which the stream will be mapped. -->
        <stream-list>
            <stream branch-name="some_branch">some_stream</stream>
            <stream>some_other_stream</stream>
        </stream-list>
    </accurev>
    <git repo-path="/put/the/git/repo/here" finalize="false" /> <!-- The system path where you want the git repo to be populated. Note: this folder should already exist. 
                                                                     The finalize attribute switches this script from converting accurev transactions to independent orphaned
                                                                     git branches to the "branch stitching" mode which should be activated only once the conversion is completed.
                                                                     Make sure to have a backup of your repo just in case. Once finalize is set to true this script will rewrite
                                                                     the git history in an attempt to recreate merge points.
                                                                -->
    <method>deep-hist</method> <!-- The method specifies what approach is taken to perform the conversion. Allowed values are 'deep-hist', 'diff' and 'pop'.
                                     - deep-hist: Works by using the accurev.ext.deep_hist() function to return a list of transactions that could have affected the stream.
                                                  It then performs a diff between the transactions and only populates the files that have changed like the 'diff' method.
                                                  It is the quickest method but is only as reliable as the information that accurev.ext.deep_hist() provides.
                                     - diff: This method's first commit performs a full `accurev pop` command on either the streams `mkstream` transaction or the start
                                             transaction (whichever is highest). Subsequently it increments the transaction number by one and performs an
                                             `accurev diff -a -i -v <stream> -V <stream>` to find all changed files. If not files have changed it takes the next transaction
                                             and performs the diff again. Otherwise, any files returned by the diff are deleted and an `accurev pop -R` performed which only
                                             downloads the changed files. This is slower than the 'deep-hist' method but faster than the 'pop' method by a large margin.
                                             It's reliability is directly dependent on the reliability of the `accurev diff` command.
                                     - pop: This is the naive method which doesn't care about changes and always performs a full deletion of the whole tree and a complete
                                            `accurev pop` command. It is a lot slower than the other methods for streams with a lot of files but should work even with older
                                            accurev releases. This is the method originally implemented by Ryan LaNeve in his https://github.com/rlaneve/accurev2git repo.
                               -->
    <logfile>accurev2git.log<logfile>
    <!-- The user maps are used to convert users from AccuRev into git. Please spend the time to fill them in properly. -->
    <usermaps>
         <!-- The timezone attribute is optional. All times are retrieved in UTC from AccuRev and will converted to the local timezone by default.
             If you want to override this behavior then set the timezone to either an Olson timezone string (e.g. Europe/Belgrade) or a git style
             timezone string (e.g. +0100, sign and 4 digits required). -->
        <map-user><accurev username="joe_bloggs" /><git name="Joe Bloggs" email="joe@bloggs.com" timezone="Europe/Belgrade" /></map-user>
        <map-user><accurev username="joanna_bloggs" /><git name="Joanna Bloggs" email="joanna@bloggs.com" timezone="+0500" /></map-user>
        <map-user><accurev username="joey_bloggs" /><git name="Joey Bloggs" email="joey@bloggs.com" /></map-user>
    </usermaps>
</accurev2git>
        """)
        return 0
    return 1

def AutoConfigFile(filename, args, preserveConfig=False):
    if os.path.exists(filename):
        # Backup the file
        backupNumber = 1
        backupFilename = "{0}.{1}".format(filename, backupNumber)
        while os.path.exists(backupFilename):
            backupNumber += 1
            backupFilename = "{0}.{1}".format(filename, backupNumber)

        shutil.copy2(filename, backupFilename)

    config = Config.fromfile(filename=args.configFilename)
    
    if config is None:
        config = Config(accurev=Config.AccuRev(), git=Config.Git(), usermaps=[], logFilename=None)
    elif not preserveConfig:
        # preserve only the accurev username and passowrd
        arUsername = config.accurev.username
        arPassword = config.accurev.password
        
        # reset config
        config = Config(accurev=Config.AccuRev(), git=Config.Git(repoPath=None), usermaps=[], logFilename=None)

        config.accurev.username = arUsername
        config.accurev.password = arPassword


    SetConfigFromArgs(config, args)
    if config.accurev.username is None:
        if config.accurev.username is None:
            config.logger.error("No accurev username provided for auto-configuration.")
        return 1
    else:
        info = accurev.info()
        if info.principal != config.accurev.username:
            if config.accurev.password is None:
                config.logger.error("No accurev password provided for auto-configuration. You can either provide one on the command line, in the config file or just login to accurev before running the script.")
                return 1
            if not accurev.login(config.accurev.username, config.accurev.password):
                config.logger.error("accurev login for '{0}' failed.".format(config.accurev.username))
                return 1
        elif config.accurev.password is None:
            config.accurev.password = ''

    if config.accurev.depot is None:
        depots = accurev.show.depots()
        if depots is not None and depots.depots is not None and len(depots.depots) > 0:
            config.accurev.depot = depots.depots[0].name
            config.logger.info("No depot specified. Selecting first depot available: {0}.".format(config.accurev.depot))
        else:
            config.logger.error("Failed to find an accurev depot. You can specify one on the command line to resolve the error.")
            return 1

    if config.git.repoPath is None:
        config.git.repoPath = './{0}'.format(config.accurev.depot)

    if config.logFilename is None:
        config.logFilename = 'ac2git.log'

    with codecs.open(filename, 'w') as file:
        file.write("""<accurev2git>
    <!-- AccuRev details:
            username:             The username that will be used to log into AccuRev and retrieve and populate the history
            password:             The password for the given username. Note that you can pass this in as an argument which is safer and preferred!
            depot:                The depot in which the stream/s we are converting are located
            start-transaction:    The conversion will start at this transaction. If interrupted the next time it starts it will continue from where it stopped.
            end-transaction:      Stop at this transaction. This can be the keword "now" if you want it to convert the repo up to the latest transaction.
            command-cache-filename: The filename which will be given to the accurev.py script to use as a local command result cache for the accurev hist, accurev diff and accurev show streams commands.
    -->
    <accurev 
        username="{accurev_username}" 
        password="{accurev_password}" 
        depot="{accurev_depot}" 
        start-transaction="{start_transaction}" 
        end-transaction="{end_transaction}" 
        command-cache-filename="command_cache.sqlite3" >
        <!-- The stream-list is optional. If not given all streams are processed -->
        <!-- The branch-name attribute is also optional for each stream element. If provided it specifies the git branch name to which the stream will be mapped. -->
        <stream-list>""".format(accurev_username=config.accurev.username, accurev_password=config.accurev.password, accurev_depot=config.accurev.depot, start_transaction=1, end_transaction="now"))

        if preserveConfig:
            for stream in config.accurev.streamMap:
                file.write("""
            <stream branch-name="{branch_name}">{stream_name}</stream>""".format(stream_name=stream, branch_name=config.accurev.streamMap[stream]))

        streams = accurev.show.streams(depot=config.accurev.depot)
        if streams is not None and streams.streams is not None:
            for stream in streams.streams:
                if not (preserveConfig and stream in config.accurev.streamMap):
                    file.write("""
            <stream branch-name="accurev/{stream_name}">{stream_name}</stream>""".format(stream_name=stream.name))
                    # TODO: Add depot and start/end transaction overrides for each stream...

        file.write("""
        </stream-list>
    </accurev>
    <git repo-path="{git_repo_path}" finalize="false" /> <!-- The system path where you want the git repo to be populated. Note: this folder should already exist.
                                                              The finalize attribute switches this script from converting accurev transactions to independent orphaned
                                                              git branches to the "branch stitching" mode which should be activated only once the conversion is completed.
                                                              Make sure to have a backup of your repo just in case. Once finalize is set to true this script will rewrite
                                                              the git history in an attempt to recreate merge points.
                                                         -->
    <method>{method}</method>
    <logfile>{log_filename}<logfile>
    <!-- The user maps are used to convert users from AccuRev into git. Please spend the time to fill them in properly. -->""".format(git_repo_path=config.git.repoPath, method=config.method, log_filename=config.logFilename))
        file.write("""
    <usermaps>
         <!-- The timezone attribute is optional. All times are retrieved in UTC from AccuRev and will converted to the local timezone by default.
             If you want to override this behavior then set the timezone to either an Olson timezone string (e.g. Europe/Belgrade) or a git style
             timezone string (e.g. +0100, sign and 4 digits required). -->
        <!-- e.g.
        <map-user><accurev username="joe_bloggs" /><git name="Joe Bloggs" email="joe@bloggs.com" timezone="Europe/Belgrade" /></map-user>
        <map-user><accurev username="joanna_bloggs" /><git name="Joanna Bloggs" email="joanna@bloggs.com" timezone="+0500" /></map-user>
        <map-user><accurev username="joey_bloggs" /><git name="Joey Bloggs" email="joey@bloggs.com" /></map-user>
        -->""")

        if preserveConfig:
            for usermap in config.usermaps:
                file.write("""
        <map-user><accurev username="{accurev_username}" /><git name="{git_name}" email="{git_email}"{timezone_tag} /></map-user>""".format(accurev_username=usermap.accurevUsername, git_name=usermap.gitName, git_email=usermap.gitEmail, timezone_tag="" if usermap.timezone is None else ' timezone="{0}"'.format(usermap.timezone)))


        users = accurev.show.users()
        if users is not None and users.users is not None:
            for user in users.users:
                if not (preserveConfig and user.name in [x.accurevUsername for x in config.usermaps]):
                    file.write("""
        <map-user><accurev username="{accurev_username}" /><git name="{accurev_username}" email="" /></map-user>""".format(accurev_username=user.name))

        file.write("""
    </usermaps>
</accurev2git>
        """)
        return 0
    return 1

def TryGetAccurevUserlist(username, password):
    info = accurev.info()
    
    isLoggedIn = False
    if username is not None and info.principal != username:
        if password is not None:
            isLoggedIn = accurev.login(username, password)
    else:
        isLoggedIn = accurev.ext.is_loggedin()

    userList = None
    if isLoggedIn:
        users = accurev.show.users()
        if users is not None:
            userList = []
            for user in users.users:
                userList.append(user.name)
    
    return userList

def GetMissingUsers(config):
    # Try and validate accurev usernames
    userList = TryGetAccurevUserlist(config.accurev.username, config.accurev.password)
    missingList = None

    if config is not None and config.usermaps is not None:
        missingList = []
        if userList is not None and len(userList) > 0:
            for user in userList:
                found = False
                for usermap in config.usermaps:
                    if user == usermap.accurevUsername:
                        found = True
                        break
                if not found:
                    missingList.append(user)

    return missingList

def PrintMissingUsers(config):
    missingUsers = GetMissingUsers(config)
    if missingUsers is not None:
        if len(missingUsers) > 0:
            missingUsers.sort()
            config.logger.info("Unmapped accurev users:")
            for user in missingUsers:
                config.logger.info("    {0}".format(user))

def SetConfigFromArgs(config, args):
    if args.accurevUsername is not None:
        config.accurev.username = args.accurevUsername
    if args.accurevPassword is not None:
        config.accurev.password = args.accurevPassword
    if args.accurevDepot is not None:
        config.accurev.depot    = args.accurevDepot
    if args.gitRepoPath is not None:
        config.git.repoPath     = args.gitRepoPath
    if args.finalize is not None:
        config.git.finalize     = args.finalize
    if args.conversionMethod is not None:
        config.method = args.conversionMethod
    if args.logFile is not None:
        config.logFilename      = args.logFile

def ValidateConfig(config):
    # Validate the program args and configuration up to this point.
    isValid = True
    if config.accurev.depot is None:
        config.logger.error("No AccuRev depot specified.\n")
        isValid = False
    if config.git.repoPath is None:
        config.logger.error("No Git repository specified.\n")
        isValid = False

    return isValid

def LoadConfigOrDefaults(configFilename):
    config = Config.fromfile(configFilename)

    if config is None:
        config = Config(accurev=Config.AccuRev(None), git=Config.Git(None), usermaps=[], logFilename=None)
        
    return config

def PrintConfigSummary(config):
    if config is not None:
        config.logger.info('Config info:')
        config.logger.info('  now: {0}'.format(datetime.now()))
        config.logger.info('  git')
        config.logger.info('    repo path: {0}'.format(config.git.repoPath))
        config.logger.info('    finalize:  {0}'.format(config.git.finalize))
        config.logger.info('  accurev:')
        config.logger.info('    depot: {0}'.format(config.accurev.depot))
        if config.accurev.streamMap is not None:
            config.logger.info('    stream list:')
            for stream in config.accurev.streamMap:
                config.logger.info('      - {0} -> {1}'.format(stream, config.accurev.streamMap[stream]))
        else:
            config.logger.info('    stream list: all included')
        config.logger.info('    start tran.: #{0}'.format(config.accurev.startTransaction))
        config.logger.info('    end tran.:   #{0}'.format(config.accurev.endTransaction))
        config.logger.info('    username: {0}'.format(config.accurev.username))
        config.logger.info('    command cache: {0}'.format(config.accurev.commandCacheFilename))
        config.logger.info('  method: {0}'.format(config.method))
        config.logger.info('  usermaps: {0}'.format(len(config.usermaps)))
        config.logger.info('  log file: {0}'.format(config.logFilename))
        config.logger.info('  verbose:  {0}'.format(config.logger.isDbgEnabled))
    
# ################################################################################################ #
# Script Main                                                                                      #
# ################################################################################################ #
def AccuRev2GitMain(argv):
    global state
    
    configFilename = Config.FilenameFromScriptName(argv[0])
    defaultExampleConfigFilename = '{0}.example.xml'.format(configFilename)
    
    # Set-up and parse the command line arguments. Examples from https://docs.python.org/dev/library/argparse.html
    parser = argparse.ArgumentParser(description="Conversion tool for migrating AccuRev repositories into Git. Configuration of the script is done with a configuration file whose filename is `{0}` by default. The filename can be overridden by providing the `-c` option described below. Command line arguments, if given, override the equivalent options in the configuration file.".format(configFilename))
    parser.add_argument('-c', '--config', dest='configFilename', default=configFilename, metavar='<config-filename>', help="The XML configuration file for this script. This file is required for the script to operate. By default this filename is set to be `{0}`.".format(configFilename))
    parser.add_argument('-u', '--accurev-username',  dest='accurevUsername', metavar='<accurev-username>',  help="The username which will be used to retrieve and populate the history from AccuRev.")
    parser.add_argument('-p', '--accurev-password',  dest='accurevPassword', metavar='<accurev-password>',  help="The password for the provided accurev username.")
    parser.add_argument('-t', '--accurev-depot', dest='accurevDepot',        metavar='<accurev-depot>',     help="The AccuRev depot in which the streams that are being converted are located. This script currently assumes only one depot is being converted at a time.")
    parser.add_argument('-g', '--git-repo-path', dest='gitRepoPath',         metavar='<git-repo-path>',     help="The system path to an existing folder where the git repository will be created.")
    parser.add_argument('-f', '--finalize',      dest='finalize', action='store_const', const=True,         help="Finalize the git repository by creating branch merge points. This flag will trigger this scripts 'branch stitching' mode and should only be used once the conversion has been completed. It won't work as expected if the repo continues to be processed after this step. The script will attempt to collapse commits which are a result of a promotion into a parent stream where the diff between the parent and the child is empty. It will also try to link promotions correctly into a merge commit from the child into the parent.")
    parser.add_argument('-M', '--method', dest='conversionMethod', choices=['pop', 'diff', 'deep-hist'], metavar='<conversion-method>', help="Specifies the method which is used to perform the conversion. Can be either 'pop', 'diff' or 'deep-hist'. 'pop' specifies that every transaction is populated in full. 'diff' specifies that only the differences are populated but transactions are iterated one at a time. 'deep-hist' specifies that only the differences are populated and that only transactions that could have affected this stream are iterated.")
    parser.add_argument('-r', '--restart',    dest='restart', action='store_const', const=True, help="Discard any existing conversion and start over.")
    parser.add_argument('-v', '--verbose',    dest='debug',   action='store_const', const=True, help="Print the script debug information. Makes the script more verbose.")
    parser.add_argument('-L', '--log-file',   dest='logFile', metavar='<log-filename>',         help="Sets the filename to which all console output will be logged (console output is still printed).")
    parser.add_argument('-q', '--no-log-file', dest='disableLogFile',  action='store_const', const=True, help="Do not log info to the log file. Alternatively achieved by not specifying a log file filename in the configuration file.")
    parser.add_argument('-l', '--reset-log-file', dest='resetLogFile', action='store_const', const=True, help="Instead of appending new log info to the file truncate it instead and start over.")
    parser.add_argument('--example-config', nargs='?', dest='exampleConfigFilename', const=defaultExampleConfigFilename, default=None, metavar='<example-config-filename>', help="Generates an example configuration file and exits. If the filename isn't specified a default filename '{0}' is used. Commandline arguments, if given, override all options in the configuration file.".format(defaultExampleConfigFilename, configFilename))
    parser.add_argument('-m', '--check-missing-users', dest='checkMissingUsers', action='store_const', const=True, help="It will print a list of usernames that are in accurev but were not found in the usermap.")
    parser.add_argument('--auto-config', nargs='?', dest='autoConfigFilename', const=configFilename, default=None, metavar='<config-filename>', help="Auto-generate the configuration file from known AccuRev information. It is required that an accurev username and password are provided either in an existing config file or via the -u and -p options. If there is an existing config file it is backed up and only the accurev username and password will be copied to the new configuration file. If you wish to preserve the config but add more information to it then it is recommended that you use the --fixup-config option instead.")
    parser.add_argument('--fixup-config', nargs='?', dest='fixupConfigFilename', const=configFilename, default=None, metavar='<config-filename>', help="Fixup the configuration file by adding updated AccuRev information. It is the same as the --auto-config option but the existing configuration file options are preserved. Other command line arguments that are provided will override the existing configuration file options for the new configuration file.")
    
    args = parser.parse_args()
    
    # Dump example config if specified
    doEarlyReturn = False
    earlyReturnCode = 0
    if args.exampleConfigFilename is not None:
        earlyReturnCode = DumpExampleConfigFile(args.exampleConfigFilename)
        doEarlyReturn = True

    if args.autoConfigFilename is not None:
        earlyReturnCode = AutoConfigFile(filename=args.autoConfigFilename, args=args, preserveConfig=False)
        doEarlyReturn = True

    if args.fixupConfigFilename is not None:
        earlyReturnCode = AutoConfigFile(filename=args.fixupConfigFilename, args=args, preserveConfig=True)
        doEarlyReturn = True

    if doEarlyReturn:
        return earlyReturnCode
    
    # Load the config file
    config = Config.fromfile(filename=args.configFilename)
    if config is None:
        sys.stderr.write("Config file '{0}' not found.\n".format(args.configFilename))
        return 1
    elif config.git is not None:
        if not os.path.isabs(config.git.repoPath):
            config.git.repoPath = os.path.abspath(config.git.repoPath)

    # Set the overrides for in the configuration from the arguments
    SetConfigFromArgs(config=config, args=args)
    
    if not ValidateConfig(config):
        return 1
    
    config.logger.isDbgEnabled = ( args.debug == True )

    state = AccuRev2Git(config)
    
    if config.logFilename is not None and not args.disableLogFile:
        mode = 'a'
        if args.resetLogFile:
            mode = 'w'
        with codecs.open(config.logFilename, mode, 'utf-8') as f:
            f.write(u'{0}\n'.format(u" ".join(sys.argv)))
            state.config.logger.logFile = f
            state.config.logger.logFileDbgEnabled = ( args.debug == True )
    
            PrintConfigSummary(state.config)
            if args.checkMissingUsers:
                PrintMissingUsers(state.config)
            state.config.logger.info("Restart:" if args.restart else "Start:")
            state.config.logger.referenceTime = datetime.now()
            rv = state.Start(isRestart=args.restart)
    else:
        PrintConfigSummary(state.config)
        if args.checkMissingUsers:
            PrintMissingUsers(state.config)
        state.config.logger.info("Restart:" if args.restart else "Start:")
        state.config.logger.referenceTime = datetime.now()
        rv = state.Start(isRestart=args.restart)

    return rv
        
# ################################################################################################ #
# Script Start                                                                                     #
# ################################################################################################ #
if __name__ == "__main__":
    AccuRev2GitMain(sys.argv)<|MERGE_RESOLUTION|>--- conflicted
+++ resolved
@@ -431,19 +431,13 @@
     # Adds a JSON string respresentation of `stateDict` to the given commit using `git notes add`.
     def AddScriptStateNote(self, depotName, stream, transaction, commitHash, ref, committer=None, committerDate=None, committerTimezone=None):
         stateDict = { "depot": depotName, "stream": stream.name, "stream_number": stream.streamNumber, "transaction_number": transaction.id, "transaction_kind": transaction.Type }
-<<<<<<< HEAD
-        notesFilePath = os.path.join(self.cwd, 'notes_message')
-        with codecs.open(notesFilePath, 'w', "utf-8") as notesFile:
-            notesFile.write(json.dumps(stateDict))
-=======
         notesFilePath = None
         with tempfile.NamedTemporaryFile(mode='w+', prefix='ac2git_note_', delete=False) as notesFile:
             notesFilePath = notesFile.name
-            notesFile.write(json.dumps(stateDict).decode("utf-8"))
->>>>>>> a9f2edd6
-
-
-        if notesFilePath is not None:        
+            notesFile.write(json.dumps(stateDict))
+
+
+        if notesFilePath is not None:
             rv = self.gitRepo.notes.add(messageFile=notesFilePath, obj=commitHash, ref=ref, force=True, committer=committer, committerDate=committerDate, committerTimezone=committerTimezone, author=committer, authorDate=committerDate, authorTimezone=committerTimezone)
             os.remove(notesFilePath)
 
@@ -471,13 +465,7 @@
                 self.config.logger.error('accurev hist returned an empty xml for transaction {0} (commit {1})'.format(transaction.id, commitHash))
                 return False
             else:
-<<<<<<< HEAD
                 notesFile.write(arHistXml)
-
-        rv = self.gitRepo.notes.add(messageFile=notesFilePath, obj=commitHash, ref=ref, force=True, committer=committer, committerDate=committerDate, committerTimezone=committerTimezone, author=committer, authorDate=committerDate, authorTimezone=committerTimezone)
-=======
-                notesFile.write(arHistXml.decode("utf-8"))
->>>>>>> a9f2edd6
         
         if notesFilePath is not None:        
             rv = self.gitRepo.notes.add(messageFile=notesFilePath, obj=commitHash, ref=ref, force=True, committer=committer, committerDate=committerDate, committerTimezone=committerTimezone, author=committer, authorDate=committerDate, authorTimezone=committerTimezone)
@@ -673,13 +661,8 @@
         return commitHash
 
     def TryDiff(self, streamName, firstTrNumber, secondTrNumber):
-<<<<<<< HEAD
         for i in range(0, AccuRev2Git.commandFailureRetryCount):
-            diff = accurev.diff(all=True, informationOnly=True, verSpec1=streamName, verSpec2=streamName, transactionRange="{0}-{1}".format(firstTrNumber, secondTrNumber))
-=======
-        for i in xrange(0, AccuRev2Git.commandFailureRetryCount):
             diff = accurev.diff(all=True, informationOnly=True, verSpec1=streamName, verSpec2=streamName, transactionRange="{0}-{1}".format(firstTrNumber, secondTrNumber), useCache=self.config.accurev.UseCommandCache())
->>>>>>> a9f2edd6
             if diff is not None:
                 break
         if diff is None:
@@ -748,13 +731,8 @@
         return deletedPathList
 
     def TryHist(self, depot, trNum):
-<<<<<<< HEAD
         for i in range(0, AccuRev2Git.commandFailureRetryCount):
-            endTrHist = accurev.hist(depot=depot, timeSpec="{0}.1".format(trNum))
-=======
-        for i in xrange(0, AccuRev2Git.commandFailureRetryCount):
             endTrHist = accurev.hist(depot=depot, timeSpec="{0}.1".format(trNum), useCache=self.config.accurev.UseCommandCache())
->>>>>>> a9f2edd6
             if endTrHist is not None:
                 break
         return endTrHist
